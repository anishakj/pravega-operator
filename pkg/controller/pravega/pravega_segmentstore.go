--- conflicted
+++ resolved
@@ -186,11 +186,7 @@
 	for name, value := range p.Spec.Pravega.Options {
 		javaOpts = append(javaOpts, fmt.Sprintf("-D%v=%v", name, value))
 	}
-<<<<<<< HEAD
-=======
-
 	authEnabledStr := fmt.Sprint(p.Spec.Authentication.IsEnabled())
->>>>>>> b18682fc
 	configData := map[string]string{
 		"AUTHORIZATION_ENABLED": authEnabledStr,
 		"CLUSTER_NAME":          p.Name,
