/**
 * Copyright (c) 2019 Dell Inc., or its subsidiaries. All Rights Reserved.
 *
 * Licensed under the Apache License, Version 2.0 (the "License");
 * you may not use this file except in compliance with the License.
 * You may obtain a copy of the License at
 *
 *     http://www.apache.org/licenses/LICENSE-2.0
 */

package webhook

import (
	"context"
	"fmt"
	appsv1 "k8s.io/api/apps/v1"
	corev1 "k8s.io/api/core/v1"
	"k8s.io/apimachinery/pkg/api/errors"
	metav1 "k8s.io/apimachinery/pkg/apis/meta/v1"
	"k8s.io/apimachinery/pkg/types"
	"k8s.io/apimachinery/pkg/util/intstr"
	"log"
	"os"
	"sigs.k8s.io/controller-runtime/pkg/client"
	"sigs.k8s.io/controller-runtime/pkg/client/config"
	"sigs.k8s.io/controller-runtime/pkg/controller/controllerutil"
	"sigs.k8s.io/controller-runtime/pkg/manager"
	"sigs.k8s.io/controller-runtime/pkg/webhook"
	"sigs.k8s.io/controller-runtime/pkg/webhook/admission"
	"sigs.k8s.io/controller-runtime/pkg/webhook/admission/builder"

	pravegav1alpha1 "github.com/pravega/pravega-operator/pkg/apis/pravega/v1alpha1"
	admissionregistrationv1beta1 "k8s.io/api/admissionregistration/v1beta1"
)

const (
	CertDir           = "/tmp"
	WebhookConfigName = "pravega-webhook-config"
	WebhookName       = "pravegawebhook.pravega.io"
	WebhookSvcName    = "pravega-webhook-svc"
)

// AddToManagerFuncs is a list of functions to add all Webhooks to the Manager
var AddToManagerFuncs []func(manager.Manager) error

func init() {
	// AddToManagerFuncs is a list of functions to create Webhooks and add them to a manager.
	AddToManagerFuncs = append(AddToManagerFuncs, Add)
}

// AddToManager adds all Webhooks to the Manager
func AddToManager(m manager.Manager) error {
	for _, f := range AddToManagerFuncs {
		if err := f(m); err != nil {
			return err
		}
	}
	return nil
}

// Create webhook server and register webhook to it
func Add(mgr manager.Manager) error {
	log.Printf("Initializing webhook")

	svr, err := newWebhookServer(mgr)
	if err != nil {
		log.Printf("Failed to create webhook server: %v", err)
		return err
	}

	wh, err := newValidatingWebhook(mgr)
	if err != nil {
		log.Printf("Failed to create validating webhook: %v", err)
		return err
	}

	svr.Register(wh)
	err = createWebhookK8sService(mgr)
	if err != nil {
		log.Printf("Failed to create webhook svc: %v", err)
	}
	return nil
}

func newValidatingWebhook(mgr manager.Manager) (*admission.Webhook, error) {
	return builder.NewWebhookBuilder().
		Name(WebhookName).
		Mutating().
		Operations(admissionregistrationv1beta1.Create, admissionregistrationv1beta1.Update).
		ForType(&pravegav1alpha1.PravegaCluster{}).
		Handlers(&pravegaWebhookHandler{}).
		WithManager(mgr).
		Build()
}

func newWebhookServer(mgr manager.Manager) (*webhook.Server, error) {
	return webhook.NewServer(WebhookSvcName, mgr, webhook.ServerOptions{
		CertDir: CertDir,
<<<<<<< HEAD
	})
}

func createWebhookK8sService(mgr manager.Manager) error {
	cfg, err := config.GetConfig()
	if err != nil {
		log.Fatal(err)
	}
	c, _ := client.New(cfg, client.Options{Scheme: mgr.GetScheme()})
	// create webhook k8s service
	svc := &corev1.Service{
		TypeMeta: metav1.TypeMeta{
			Kind:       "Service",
			APIVersion: "v1",
		},
		ObjectMeta: metav1.ObjectMeta{
			Name:      "pravega-admission-webhook",
			Namespace: os.Getenv("WATCH_NAMESPACE"),
		},
		Spec: corev1.ServiceSpec{
			Selector: map[string]string{
				"component": "pravega-operator",
			},
			Ports: []corev1.ServicePort{
				{
					// When using service, kube-apiserver will send admission request to port 443.
					Port:       443,
					TargetPort: intstr.IntOrString{Type: intstr.Int, IntVal: 443},
=======
		BootstrapOptions: &webhook.BootstrapOptions{
			MutatingWebhookConfigName: WebhookConfigName,
			// TODO: garbage collect webhook k8s service
			Service: &webhook.Service{
				Namespace: os.Getenv("WATCH_NAMESPACE"),
				Name:      WebhookSvcName,
				Selectors: map[string]string{
					"component": "pravega-operator",
>>>>>>> c3801766
				},
			},
		},
	}
	// get operator deployment
	nn := types.NamespacedName{Namespace: os.Getenv("WATCH_NAMESPACE"), Name: os.Getenv("OPERATOR_NAME")}
	deployment := &appsv1.Deployment{}
	err = c.Get(context.TODO(), nn, deployment)
	if err != nil {
		return fmt.Errorf("failed to get operator deployment: %v", err)
	}
	// add owner reference
	controllerutil.SetControllerReference(deployment, svc, mgr.GetScheme())
	err = c.Create(context.TODO(), svc)
	if err != nil && !errors.IsAlreadyExists(err) {
		return fmt.Errorf("failed to create webhook k8s service: %v", err)
	}
	return nil
}<|MERGE_RESOLUTION|>--- conflicted
+++ resolved
@@ -13,14 +13,15 @@
 import (
 	"context"
 	"fmt"
+	"log"
+	"os"
+
 	appsv1 "k8s.io/api/apps/v1"
 	corev1 "k8s.io/api/core/v1"
 	"k8s.io/apimachinery/pkg/api/errors"
 	metav1 "k8s.io/apimachinery/pkg/apis/meta/v1"
 	"k8s.io/apimachinery/pkg/types"
 	"k8s.io/apimachinery/pkg/util/intstr"
-	"log"
-	"os"
 	"sigs.k8s.io/controller-runtime/pkg/client"
 	"sigs.k8s.io/controller-runtime/pkg/client/config"
 	"sigs.k8s.io/controller-runtime/pkg/controller/controllerutil"
@@ -68,13 +69,14 @@
 		return err
 	}
 
-	wh, err := newValidatingWebhook(mgr)
+	wh, err := newMutatingWebhook(mgr)
 	if err != nil {
 		log.Printf("Failed to create validating webhook: %v", err)
 		return err
 	}
 
 	svr.Register(wh)
+
 	err = createWebhookK8sService(mgr)
 	if err != nil {
 		log.Printf("Failed to create webhook svc: %v", err)
@@ -82,7 +84,7 @@
 	return nil
 }
 
-func newValidatingWebhook(mgr manager.Manager) (*admission.Webhook, error) {
+func newMutatingWebhook(mgr manager.Manager) (*admission.Webhook, error) {
 	return builder.NewWebhookBuilder().
 		Name(WebhookName).
 		Mutating().
@@ -96,24 +98,29 @@
 func newWebhookServer(mgr manager.Manager) (*webhook.Server, error) {
 	return webhook.NewServer(WebhookSvcName, mgr, webhook.ServerOptions{
 		CertDir: CertDir,
-<<<<<<< HEAD
+		BootstrapOptions: &webhook.BootstrapOptions {
+			MutatingWebhookConfigName: WebhookConfigName,
+		},
 	})
 }
 
 func createWebhookK8sService(mgr manager.Manager) error {
+	// Use non-default kube client to talk to apiserver directly since the default kube client uses cache and
+	// that cache is not updated quickly enough for this method to use to get the operator deployment.
 	cfg, err := config.GetConfig()
 	if err != nil {
 		log.Fatal(err)
 	}
 	c, _ := client.New(cfg, client.Options{Scheme: mgr.GetScheme()})
-	// create webhook k8s service
+
+	// create webhook k8s service object
 	svc := &corev1.Service{
 		TypeMeta: metav1.TypeMeta{
 			Kind:       "Service",
 			APIVersion: "v1",
 		},
 		ObjectMeta: metav1.ObjectMeta{
-			Name:      "pravega-admission-webhook",
+			Name:      WebhookSvcName,
 			Namespace: os.Getenv("WATCH_NAMESPACE"),
 		},
 		Spec: corev1.ServiceSpec{
@@ -125,20 +132,11 @@
 					// When using service, kube-apiserver will send admission request to port 443.
 					Port:       443,
 					TargetPort: intstr.IntOrString{Type: intstr.Int, IntVal: 443},
-=======
-		BootstrapOptions: &webhook.BootstrapOptions{
-			MutatingWebhookConfigName: WebhookConfigName,
-			// TODO: garbage collect webhook k8s service
-			Service: &webhook.Service{
-				Namespace: os.Getenv("WATCH_NAMESPACE"),
-				Name:      WebhookSvcName,
-				Selectors: map[string]string{
-					"component": "pravega-operator",
->>>>>>> c3801766
 				},
 			},
 		},
 	}
+
 	// get operator deployment
 	nn := types.NamespacedName{Namespace: os.Getenv("WATCH_NAMESPACE"), Name: os.Getenv("OPERATOR_NAME")}
 	deployment := &appsv1.Deployment{}
@@ -146,8 +144,11 @@
 	if err != nil {
 		return fmt.Errorf("failed to get operator deployment: %v", err)
 	}
-	// add owner reference
+
+	// add owner reference so the k8s service could be garbage collected
 	controllerutil.SetControllerReference(deployment, svc, mgr.GetScheme())
+
+	// create webhook k8s service
 	err = c.Create(context.TODO(), svc)
 	if err != nil && !errors.IsAlreadyExists(err) {
 		return fmt.Errorf("failed to create webhook k8s service: %v", err)
